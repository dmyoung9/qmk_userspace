#include QMK_KEYBOARD_H

#include "constants.h"
#include "anim.h"

// RGB fade-out state tracking
static uint8_t original_brightness = 0;
static uint32_t last_fade_time = 0;
static bool is_fading = false;
static bool brightness_saved = false;

// Helper function to restore brightness on activity
static void restore_brightness_on_activity(void) {
    if (is_fading && brightness_saved) {
        // Restore original brightness using the matrix API
        while (rgb_matrix_get_val() < original_brightness) {
            rgb_matrix_increase_val_noeeprom();
        }
        is_fading = false;
    }
}
#include "wpm_stats.h"
#include "oled_utils.h"
#include "elpekenin/indicators.h"
#include "encoder_led.h"

const indicator_t PROGMEM indicators[] = {
    // Initialize indicators
    KEYCODE_INDICATOR(KC_ENT, HSV_COLOR(HSV_WHITE)),
    KEYCODE_INDICATOR(NUM, HUE(HUE_YELLOW)),
    KEYCODE_INDICATOR(KC_ESC, HUE(HUE_YELLOW)),
    KEYCODE_INDICATOR(NAV, HUE(HUE_PURPLE)),
    KEYCODE_INDICATOR(FUNC, HUE(HUE_ORANGE)),
    KEYCODE_INDICATOR(KC_BSPC, HUE(HUE_RED)),
    KEYCODE_INDICATOR(KC_W, HUE(HUE_CYAN)),
    KEYCODE_INDICATOR(MOD_HLG, HUE(HUE_CYAN)),
    KEYCODE_INDICATOR(MOD_HLA, HUE(HUE_CYAN)),
    KEYCODE_INDICATOR(MOD_HLS, HUE(HUE_CYAN)),
    KEYCODE_INDICATOR(KC_H, HUE(HUE_CYAN)),
    KEYCODE_INDICATOR(MOD_HRC, HUE(HUE_CYAN)),
    KEYCODE_INDICATOR(MOD_HRS, HUE(HUE_CYAN)),
    KEYCODE_INDICATOR(MOD_HRA, HUE(HUE_CYAN)),
    ASSIGNED_KEYCODE_IN_LAYER_INDICATOR(_NUM, HUE(HUE_YELLOW)),
    ASSIGNED_KEYCODE_IN_LAYER_INDICATOR(_NAV, HUE(HUE_PURPLE)),
    ASSIGNED_KEYCODE_IN_LAYER_INDICATOR(_FUNC, HUE(HUE_ORANGE)),
};

const uint16_t PROGMEM keymaps[][MATRIX_ROWS][MATRIX_COLS] = {
// ----- STANDARD LAYERS -----
[_BASE] = LAYOUT(
    KC_GRV , KC_1   , KC_2   , KC_3   , KC_4   , KC_5   ,                   KC_6   , KC_7   , KC_8   , KC_9   , KC_0   , KC_MINS,
    KC_TAB , KC_Q   , KC_W   , KC_E   , KC_R   , KC_T   ,                   KC_Y   , KC_U   , KC_I   , KC_O   , KC_P   , KC_BSLS,
    FUNC   , MOD_HLG, MOD_HLA, MOD_HLS, MOD_HLC, KC_G   ,                   KC_H   , MOD_HRC, MOD_HRS, MOD_HRA, MOD_HRG, KC_QUOT,
<<<<<<< HEAD
    CW_TOGG, KC_Z   , KC_X   , KC_C   , KC_V   , KC_B   , KC_ESC , KC_MUTE, KC_N   , KC_M   , KC_COMM, KC_DOT , KC_SLSH, TD(TD_CMD),
                      _______, NUM    , KC_DEL , KC_BSPC, KC_SPC , KC_ENT , NAV    , A(KC_SPC)
=======
    CW_TOGG, KC_Z   , KC_X   , KC_C   , KC_V   , KC_B   , KC_ESC , TD(TD_BLUETOOTH_MUTE), KC_N   , KC_M   , KC_COMM, KC_DOT , KC_SLSH, TD(TD_CMD),
                               _______, NUM    , KC_DEL , KC_BSPC, KC_SPC , KC_ENT , NAV    , A(KC_SPC)
>>>>>>> 69ac6e8a
),

[_NUM] = LAYOUT(
    _______, _______, _______, _______, _______, _______,                   XXXXXXX, XXXXXXX, KC_PSLS, KC_PAST, XXXXXXX, XXXXXXX,
  _______, _______, _______,G(KC_SCLN), _______, _______,                   KC_PMNS, KC_P7  , KC_P8  , KC_P9  , XXXXXXX, XXXXXXX,
    _______, _______, _______, _______, _______, _______,                   KC_PPLS, KC_P4  , KC_P5  , KC_P6  , XXXXXXX, XXXXXXX,
    _______, _______, _______, _______, _______, _______, _______, _______, KC_PDOT, KC_P1  , KC_P2  , KC_P3  , XXXXXXX, XXXXXXX,
                               _______, _______, _______, _______, KC_P0  , KC_EQL , _______, KC_CALC
),

[_NAV] = LAYOUT(
    _______, _______, _______, _______, _______, _______,                   _______, _______, _______, _______, _______, _______,
    _______, _______,G(KC_UP), KC_MYCM, _______, LSG(KC_LEFT),              KC_HOME, KC_PGDN, KC_PGUP, KC_END , _______, _______,
 _______,G(KC_LEFT),G(KC_DOWN),G(KC_RGHT), _______, G(KC_S),                   KC_LEFT, KC_DOWN, KC_UP  , KC_RGHT, _______, _______,
    _______, _______, _______, _______, _______, G(KC_D), _______, _______, _______, _______, _______, _______, _______, _______,
                               _______, _______, _______, _______, _______, _______, _______, _______
),

[_FUNC] = LAYOUT(
    _______, _______, _______, _______, _______, _______,                   _______, _______, _______, _______, _______, _______,
    _______, _______, _______, _______, LSG(KC_R), _______,               LSG(KC_S), KC_F9  , KC_F10 , KC_F11 , KC_F12 , _______,
    _______, _______, _______, _______, _______, _______,                   _______, KC_F5  , KC_F6  , KC_F7  , KC_F8  , _______,
    _______, _______, _______, _______, _______, _______, _______, _______, _______, KC_F1  , KC_F2  , KC_F3  , KC_F4  , _______,
                               _______, _______, _______, _______, _______, _______, _______, _______
),
};

#ifdef ENCODER_MAP_ENABLE
const uint16_t PROGMEM encoder_map[][NUM_ENCODERS][NUM_DIRECTIONS] = {
    [0] = { ENCODER_CCW_CW(KC_VOLD, KC_VOLU) },
    [1] = { ENCODER_CCW_CW(S(KC_TAB), KC_TAB) },
    [2] = { ENCODER_CCW_CW(KC_PGUP, KC_PGDN) },
    [3] = { ENCODER_CCW_CW(_______, _______) },
};
#endif

#ifdef COMBO_ENABLE
const uint16_t PROGMEM lp_combo[] = {KC_Y, KC_U, COMBO_END};
const uint16_t PROGMEM rp_combo[] = {KC_N, KC_M, COMBO_END};
const uint16_t PROGMEM lb_combo[] = {KC_U, KC_I, COMBO_END};
const uint16_t PROGMEM rb_combo[] = {KC_M, KC_COMM, COMBO_END};
const uint16_t PROGMEM lc_combo[] = {KC_I, KC_O, COMBO_END};
const uint16_t PROGMEM rc_combo[] = {KC_COMM, KC_DOT, COMBO_END};

combo_t key_combos[] = {
    [COMBO_LPAREN] = COMBO(lp_combo, KC_LPRN),   // (
    [COMBO_RPAREN] = COMBO(rp_combo, KC_RPRN),   // )
    [COMBO_LBRACK] = COMBO(lb_combo, KC_LBRC),   // [
    [COMBO_RBRACK] = COMBO(rb_combo, KC_RBRC),   // ]
    [COMBO_LBRACE] = COMBO(lc_combo, KC_LCBR),   // {
    [COMBO_RBRACE] = COMBO(rc_combo, KC_RCBR),   // }
};
#endif

#ifdef OLED_ENABLE
bool oled_task_user(void) {
    if (last_input_activity_elapsed() < OLED_TIMEOUT) {
        oled_on();
    } else {
        oled_off();
        return false;
    }

    if (!is_keyboard_master()) {
        draw_wpm_frame();
        wpm_stats_oled_render();
    } else {
        draw_logo();
        tick_widgets();
    }

    return false;
}

oled_rotation_t oled_init_user(oled_rotation_t rotation) {
    return rotation;  // oriented correctly
}
#endif

void keyboard_post_init_user(void) {
    wpm_stats_init();
    wpm_stats_init_split_sync();
    wpm_stats_oled_init();

<<<<<<< HEAD
    encoder_led_sync_init();
=======
>>>>>>> 69ac6e8a
    encoder_led_sync_init_split_sync();

    oled_clear();

    init_widgets();
}

layer_state_t layer_state_set_user(layer_state_t state) {
    tick_widgets();
    return state;
}

void matrix_scan_user(void) {
    if (is_keyboard_master()) {
        wpm_stats_task();
    }
}

void housekeeping_task_user(void) {
    wpm_stats_housekeeping_task();
    encoder_led_sync_housekeeping_task();
}

bool process_record_user(uint16_t keycode, keyrecord_t *record) {
    wpm_stats_on_keyevent(record);
    encoder_led_sync_on_keyevent(record);

<<<<<<< HEAD
    return true;
}

bool rgb_matrix_indicators_user(void) {
=======
    // Restore brightness immediately on any key press
    if (record->event.pressed) {
        restore_brightness_on_activity();
    }

    return true;
}

void td_bluetooth_mute_finished(tap_dance_state_t *state, void *user_data) {
    if (state->count == 1) {
        // single tap
        tap_code(KC_MUTE);
    } else if (state->count == 2) {
        tap_code16(G(KC_A));
        wait_ms(100);
        tap_code(KC_RIGHT);
        wait_ms(100);
        tap_code(KC_SPC);
        wait_ms(100);
        tap_code(KC_ESC);
    }
}

bool rgb_matrix_indicators_user(void) {
    uint32_t inactivity_time = last_input_activity_elapsed();
    uint32_t current_time = timer_read32();

    // Save original brightness on first run or when not fading
    if (!brightness_saved && !is_fading) {
        original_brightness = rgb_matrix_get_val();
        brightness_saved = true;
    }

    // Handle fade-out logic
    if (inactivity_time >= RGB_FADE_START_TIMEOUT && inactivity_time < RGB_MATRIX_TIMEOUT) {
        if (!is_fading) {
            is_fading = true;
            last_fade_time = current_time;
        }

        // Check if it's time for the next fade step
        if (current_time - last_fade_time >= RGB_FADE_STEP_INTERVAL) {
            uint8_t current_val = rgb_matrix_get_val();
            if (current_val > RGB_FADE_MIN_BRIGHTNESS) {
                // Decrease brightness using the matrix API - this preserves individual key colors
                rgb_matrix_decrease_val_noeeprom();
                last_fade_time = current_time;
            }
        }
    }
    // Complete timeout - turn off completely
    else if (inactivity_time >= RGB_MATRIX_TIMEOUT) {
        rgb_matrix_set_color_all(0, 0, 0);
        return false;
    }

>>>>>>> 69ac6e8a
    encoder_led_sync_rgb_task();

    return false;
}

tap_dance_action_t tap_dance_actions[] = {
<<<<<<< HEAD
     [TD_CMD] = ACTION_TAP_DANCE_DOUBLE(C(KC_A), KC_COLN),
=======
    [TD_CMD] = ACTION_TAP_DANCE_DOUBLE(C(KC_A), KC_COLN),
    [TD_BLUETOOTH_MUTE] = ACTION_TAP_DANCE_FN(td_bluetooth_mute_finished),
>>>>>>> 69ac6e8a
};<|MERGE_RESOLUTION|>--- conflicted
+++ resolved
@@ -51,13 +51,8 @@
     KC_GRV , KC_1   , KC_2   , KC_3   , KC_4   , KC_5   ,                   KC_6   , KC_7   , KC_8   , KC_9   , KC_0   , KC_MINS,
     KC_TAB , KC_Q   , KC_W   , KC_E   , KC_R   , KC_T   ,                   KC_Y   , KC_U   , KC_I   , KC_O   , KC_P   , KC_BSLS,
     FUNC   , MOD_HLG, MOD_HLA, MOD_HLS, MOD_HLC, KC_G   ,                   KC_H   , MOD_HRC, MOD_HRS, MOD_HRA, MOD_HRG, KC_QUOT,
-<<<<<<< HEAD
-    CW_TOGG, KC_Z   , KC_X   , KC_C   , KC_V   , KC_B   , KC_ESC , KC_MUTE, KC_N   , KC_M   , KC_COMM, KC_DOT , KC_SLSH, TD(TD_CMD),
-                      _______, NUM    , KC_DEL , KC_BSPC, KC_SPC , KC_ENT , NAV    , A(KC_SPC)
-=======
     CW_TOGG, KC_Z   , KC_X   , KC_C   , KC_V   , KC_B   , KC_ESC , TD(TD_BLUETOOTH_MUTE), KC_N   , KC_M   , KC_COMM, KC_DOT , KC_SLSH, TD(TD_CMD),
                                _______, NUM    , KC_DEL , KC_BSPC, KC_SPC , KC_ENT , NAV    , A(KC_SPC)
->>>>>>> 69ac6e8a
 ),
 
 [_NUM] = LAYOUT(
@@ -142,10 +137,6 @@
     wpm_stats_init_split_sync();
     wpm_stats_oled_init();
 
-<<<<<<< HEAD
-    encoder_led_sync_init();
-=======
->>>>>>> 69ac6e8a
     encoder_led_sync_init_split_sync();
 
     oled_clear();
@@ -166,19 +157,12 @@
 
 void housekeeping_task_user(void) {
     wpm_stats_housekeeping_task();
-    encoder_led_sync_housekeeping_task();
 }
 
 bool process_record_user(uint16_t keycode, keyrecord_t *record) {
     wpm_stats_on_keyevent(record);
     encoder_led_sync_on_keyevent(record);
 
-<<<<<<< HEAD
-    return true;
-}
-
-bool rgb_matrix_indicators_user(void) {
-=======
     // Restore brightness immediately on any key press
     if (record->event.pressed) {
         restore_brightness_on_activity();
@@ -235,17 +219,12 @@
         return false;
     }
 
->>>>>>> 69ac6e8a
     encoder_led_sync_rgb_task();
 
     return false;
 }
 
 tap_dance_action_t tap_dance_actions[] = {
-<<<<<<< HEAD
-     [TD_CMD] = ACTION_TAP_DANCE_DOUBLE(C(KC_A), KC_COLN),
-=======
     [TD_CMD] = ACTION_TAP_DANCE_DOUBLE(C(KC_A), KC_COLN),
     [TD_BLUETOOTH_MUTE] = ACTION_TAP_DANCE_FN(td_bluetooth_mute_finished),
->>>>>>> 69ac6e8a
 };