#define ENABLE_RGB_MATRIX_TYPING_HEATMAP
#define RGB_MATRIX_DEFAULT_MODE RGB_MATRIX_TYPING_HEATMAP
#define RGB_MATRIX_TIMEOUT 15000 // number of milliseconds to wait until rgb automatically turns off

// RGB Fade-out configuration
#define RGB_FADE_START_TIMEOUT 12000  // Start fading after 10 seconds of inactivity
#define RGB_FADE_STEP_INTERVAL 176    // Fade step every 500ms (uses RGB_MATRIX_VAL_STEP for step size)
#define RGB_FADE_MIN_BRIGHTNESS 0    // Minimum brightness before turning off completely
#define RGB_MATRIX_SLEEP

#define OLED_TIMEOUT 15000

#ifdef ENCODER_ENABLE
#    undef ENCODER_A_PINS
#    undef ENCODER_B_PINS
#    undef ENCODER_RESOLUTIONS
#    undef ENCODER_A_PINS_RIGHT
#    undef ENCODER_B_PINS_RIGHT
#    undef ENCODER_RESOLUTIONS_RIGHT

<<<<<<< HEAD
#    define ENCODER_A_PINS \
        {                  \
        }
#    define ENCODER_B_PINS \
        {                  \
        }
#    define ENCODER_RESOLUTIONS \
        {                       \
        }
=======
#    define ENCODER_A_PINS { }
#    define ENCODER_B_PINS { }
#    define ENCODER_RESOLUTIONS { }
>>>>>>> 69ac6e8a
#    define ENCODER_A_PINS_RIGHT {F5}
#    define ENCODER_B_PINS_RIGHT {F4}
#    define ENCODER_RESOLUTIONS_RIGHT {4}
#endif

#define SPLIT_LAYER_STATE_ENABLE

// Faster animation frame rate to reduce chance of getting stuck during rapid layer changes
// Default is 80ms, reducing to 50ms makes transitions more responsive
#define ANIM_FRAME_MS 80

// Widget watchdog configuration
// Timeout before considering an animation stuck (default: 1000ms)
#define WIDGET_WATCHDOG_TIMEOUT_MS 1000
// Grace period before forcing reset (default: 500ms)
#define WIDGET_WATCHDOG_GRACE_MS 500

// Enable debugging for animation issues (optional - can be commented out for production)
// #define OLED_ANIM_DEBUG

// WPM Bar Graph Configuration for 128x32 SSD1306
#define WPM_BAR_X 0
#define WPM_BAR_Y 13
#define WPM_BAR_WIDTH 78
#define WPM_BAR_HEIGHT 11

#define SPLIT_WPM_ENABLE
#define SPLIT_ACTIVITY_ENABLE

#undef SPLIT_TRANSACTION_IDS_USER
#define SPLIT_TRANSACTION_IDS_USER WPM_STATS_SYNC, ENCODER_LED_SYNC<|MERGE_RESOLUTION|>--- conflicted
+++ resolved
@@ -18,21 +18,9 @@
 #    undef ENCODER_B_PINS_RIGHT
 #    undef ENCODER_RESOLUTIONS_RIGHT
 
-<<<<<<< HEAD
-#    define ENCODER_A_PINS \
-        {                  \
-        }
-#    define ENCODER_B_PINS \
-        {                  \
-        }
-#    define ENCODER_RESOLUTIONS \
-        {                       \
-        }
-=======
 #    define ENCODER_A_PINS { }
 #    define ENCODER_B_PINS { }
 #    define ENCODER_RESOLUTIONS { }
->>>>>>> 69ac6e8a
 #    define ENCODER_A_PINS_RIGHT {F5}
 #    define ENCODER_B_PINS_RIGHT {F4}
 #    define ENCODER_RESOLUTIONS_RIGHT {4}
